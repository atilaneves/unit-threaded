# -*- mode: python; -*-

project(
    'unit-threaded',
    'd',
<<<<<<< HEAD
    version: '0.7.50',
=======
    version: '0.7.51',
>>>>>>> 5b55e4de
    meson_version: '>=0.41',
    default_options: ['buildtype=release'],
)

main_source = run_command('sh', '-c', 'cd $MESON_SOURCE_ROOT && ls ../source/unit_threaded/*.d').stdout().split()
from_subpackage_source = run_command('sh', '-c', 'cd $MESON_SOURCE_ROOT && ls ../subpackages/from/source/unit_threaded/*.d').stdout().split()
exception_subpackage_source = run_command('sh', '-c', 'cd $MESON_SOURCE_ROOT && ls ../subpackages/exception/source/unit_threaded/*.d').stdout().split()
assertions_subpackage_source = run_command('sh', '-c', 'cd $MESON_SOURCE_ROOT && ls ../subpackages/assertions/source/unit_threaded/*.d').stdout().split()
runner_subpackage_source = run_command('sh', '-c', 'cd $MESON_SOURCE_ROOT && ls ../subpackages/runner/source/unit_threaded/runner*.d').stdout().split()
mocks_subpackage_source = run_command('sh', '-c', 'cd $MESON_SOURCE_ROOT && ls ../subpackages/mocks/source/unit_threaded/*.d').stdout().split()
integration_subpackage_source = run_command('sh', '-c', 'cd $MESON_SOURCE_ROOT && ls ../subpackages/integration/source/unit_threaded/*.d').stdout().split()
property_subpackage_source = run_command('sh', '-c', 'cd $MESON_SOURCE_ROOT && ls ../subpackages/property/source/unit_threaded/*.d').stdout().split()
property_subpackage_randomized_source = run_command('sh', '-c', 'cd $MESON_SOURCE_ROOT && ls ../subpackages/property/source/unit_threaded/randomized/*.d').stdout().split()

install_headers(main_source, subdir: 'd/unit_threaded')
install_headers(from_subpackage_source, subdir: 'd/unit_threaded/from')
install_headers(exception_subpackage_source, subdir: 'd/unit_threaded/exception')
install_headers(assertions_subpackage_source, subdir: 'd/unit_threaded/assertions')
install_headers(runner_subpackage_source, subdir: 'd/unit_threaded/runner')
install_headers(mocks_subpackage_source, subdir: 'd/unit_threaded/mocks')
install_headers(integration_subpackage_source, subdir: 'd/unit_threaded/integration')
install_headers(property_subpackage_source, subdir: 'd/unit_threaded/property')
install_headers(property_subpackage_randomized_source, subdir: 'd/unit_threaded/property/randomized')

include_dirs = [
    include_directories('../source/'),
    include_directories('../subpackages/from/source/'),
    include_directories('../subpackages/exception/source/'),
    include_directories('../subpackages/assertions/source/'),
    include_directories('../subpackages/runner/source/'),
    include_directories('../subpackages/mocks/source/'),
    include_directories('../subpackages/integration/source/'),
    include_directories('../subpackages/property/source/'),
]

lib = library(
    meson.project_name(),
    main_source +
        from_subpackage_source +
        exception_subpackage_source +
        assertions_subpackage_source +
        runner_subpackage_source +
        mocks_subpackage_source +
        integration_subpackage_source +
        property_subpackage_source +
        property_subpackage_randomized_source,
    include_directories: include_dirs,
    version: meson.project_version(),
    pic: true,
    install: true,
)

pkgconfig = import('pkgconfig')
pkgconfig.generate(
    name: meson.project_name(),
    libraries: lib,
    subdirs: 'd/',
    version: meson.project_version(),
    description: 'Advanced multi-threaded unit testing framework with minimal to no boilerplate using built-in unittest blocks.',
)

gen_ut_main_runtime_source = run_command('sh', '-c', 'cd $MESON_SOURCE_ROOT && ls ../gen/source/unit_threaded/runtime/*.d').stdout().split()

executable(
    'gen-ut-main',
    ['../gen/gen_ut_main.d'] + gen_ut_main_runtime_source,
    include_directories: include_dirs + [include_directories('../gen/source')],
    link_with: lib,
    link_args: ['-link-defaultlib-shared'],
    install: true,
)

unitthreaded_dep = declare_dependency(
    link_with: lib,
    include_directories: [include_dirs],
)<|MERGE_RESOLUTION|>--- conflicted
+++ resolved
@@ -3,11 +3,7 @@
 project(
     'unit-threaded',
     'd',
-<<<<<<< HEAD
-    version: '0.7.50',
-=======
     version: '0.7.51',
->>>>>>> 5b55e4de
     meson_version: '>=0.41',
     default_options: ['buildtype=release'],
 )
